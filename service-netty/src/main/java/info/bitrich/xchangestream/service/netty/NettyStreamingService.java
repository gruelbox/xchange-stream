--- conflicted
+++ resolved
@@ -1,32 +1,40 @@
 package info.bitrich.xchangestream.service.netty;
 
-<<<<<<< HEAD
 import java.io.IOException;
 import java.net.URI;
 import java.net.URISyntaxException;
 import java.time.Duration;
 import java.util.ArrayList;
+import java.util.LinkedList;
 import java.util.List;
 import java.util.Map;
 import java.util.concurrent.ConcurrentHashMap;
 import java.util.concurrent.TimeUnit;
 
-import io.reactivex.CompletableEmitter;
 import org.slf4j.Logger;
 import org.slf4j.LoggerFactory;
 
-=======
->>>>>>> e72dec69
 import info.bitrich.xchangestream.service.exception.NotConnectedException;
 import io.netty.bootstrap.Bootstrap;
-import io.netty.channel.*;
+import io.netty.channel.Channel;
+import io.netty.channel.ChannelFuture;
+import io.netty.channel.ChannelHandler;
+import io.netty.channel.ChannelHandlerContext;
+import io.netty.channel.ChannelInitializer;
+import io.netty.channel.ChannelOption;
+import io.netty.channel.ChannelPipeline;
 import io.netty.channel.nio.NioEventLoopGroup;
 import io.netty.channel.socket.SocketChannel;
 import io.netty.channel.socket.nio.NioSocketChannel;
 import io.netty.handler.codec.http.DefaultHttpHeaders;
 import io.netty.handler.codec.http.HttpClientCodec;
 import io.netty.handler.codec.http.HttpObjectAggregator;
-import io.netty.handler.codec.http.websocketx.*;
+import io.netty.handler.codec.http.websocketx.CloseWebSocketFrame;
+import io.netty.handler.codec.http.websocketx.TextWebSocketFrame;
+import io.netty.handler.codec.http.websocketx.WebSocketClientHandshaker;
+import io.netty.handler.codec.http.websocketx.WebSocketClientHandshakerFactory;
+import io.netty.handler.codec.http.websocketx.WebSocketFrame;
+import io.netty.handler.codec.http.websocketx.WebSocketVersion;
 import io.netty.handler.codec.http.websocketx.extensions.WebSocketClientExtensionHandler;
 import io.netty.handler.codec.http.websocketx.extensions.compression.WebSocketClientCompressionHandler;
 import io.netty.handler.logging.LogLevel;
@@ -37,20 +45,9 @@
 import io.netty.handler.ssl.util.InsecureTrustManagerFactory;
 import io.netty.util.internal.SocketUtils;
 import io.reactivex.Completable;
+import io.reactivex.CompletableEmitter;
 import io.reactivex.Observable;
 import io.reactivex.ObservableEmitter;
-import org.slf4j.Logger;
-import org.slf4j.LoggerFactory;
-
-import java.io.IOException;
-import java.net.URI;
-import java.net.URISyntaxException;
-import java.time.Duration;
-import java.util.ArrayList;
-import java.util.LinkedList;
-import java.util.List;
-import java.util.Map;
-import java.util.concurrent.ConcurrentHashMap;
 
 public abstract class NettyStreamingService<T> {
     private final Logger LOG = LoggerFactory.getLogger(this.getClass());
@@ -79,8 +76,8 @@
     private volatile NioEventLoopGroup eventLoopGroup;
     protected Map<String, Subscription> channels = new ConcurrentHashMap<>();
     private boolean compressedMessages = false;
-    private List<ObservableEmitter<Throwable>> reconnFailEmitters = new LinkedList<>();
-    private List<ObservableEmitter<Object>> connectionSuccessEmitters = new LinkedList<>();
+    private final List<ObservableEmitter<Throwable>> reconnFailEmitters = new LinkedList<>();
+    private final List<ObservableEmitter<Object>> connectionSuccessEmitters = new LinkedList<>();
 
     //debugging
     private boolean acceptAllCertificates = false;
@@ -204,16 +201,6 @@
             } catch (Exception throwable) {
                 handleError(completable, throwable);
             }
-        });
-    }
-
-    protected void handleError(CompletableEmitter completable, Throwable t) {
-        isManualDisconnect = true;
-        ChannelFuture disconnect = webSocketChannel.disconnect();
-        disconnect.addListener(f -> {
-            if(f.isSuccess()) {
-                isManualDisconnect = false;
-            }
         }).doOnError(t -> {
             LOG.warn("Problem with connection", t);
             reconnFailEmitters.forEach(emitter -> emitter.onNext(t));
@@ -228,6 +215,16 @@
                 }
             );
 
+        });
+    }
+
+    protected void handleError(CompletableEmitter completable, Throwable t) {
+        isManualDisconnect = true;
+        ChannelFuture disconnect = webSocketChannel.disconnect();
+        disconnect.addListener(f -> {
+            if(f.isSuccess()) {
+                isManualDisconnect = false;
+            }
         });
         completable.onError(t);
     }
@@ -409,25 +406,10 @@
                 isManualDisconnect = false;
             } else {
                 super.channelInactive(ctx);
-<<<<<<< HEAD
-                LOG.info("Reopening websocket because it was closed by the host");
-                eventLoopGroup.shutdownGracefully(2, 30, TimeUnit.SECONDS).addListener(f -> {
-                    final Completable c = connect()
-                        .doOnError(t -> LOG.warn("Problem with reconnect", t))
-                        .retryWhen(new RetryWithDelay(retryDuration.toMillis()))
-                        .doOnComplete(() -> {
-                            LOG.info("Resubscribing channels");
-                            resubscribeChannels();
-                        });
-                    c.subscribe();
-                });
-=======
                 if (connectedSuccessfully) {
                     LOG.info("Reopening websocket because it was closed by the host");
-                    final Completable c = connect();
-                    c.subscribe();
-                }
->>>>>>> e72dec69
+                    eventLoopGroup.shutdownGracefully(2, 30, TimeUnit.SECONDS).addListener(f -> connect().subscribe());
+                }
             }
         }
     }
@@ -440,7 +422,7 @@
 
     public void setAcceptAllCertificates(boolean acceptAllCertificates) {
         this.acceptAllCertificates = acceptAllCertificates;
-    }
+}
 
     public void setEnableLoggingHandler(boolean enableLoggingHandler) {
         this.enableLoggingHandler = enableLoggingHandler;
