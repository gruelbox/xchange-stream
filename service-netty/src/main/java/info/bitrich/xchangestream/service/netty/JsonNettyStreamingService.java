--- conflicted
+++ resolved
@@ -22,13 +22,12 @@
         super(apiUrl, maxFramePayloadLength);
     }
 
-<<<<<<< HEAD
     public JsonNettyStreamingService(String apiUrl, int maxFramePayloadLength, Duration connectionTimeout, Duration retryDuration, int idleTimeoutSeconds) {
         super(apiUrl, maxFramePayloadLength, connectionTimeout, retryDuration, idleTimeoutSeconds);
-=======
+    }
+
     public boolean processArrayMassageSeparately() {
         return true;
->>>>>>> 17972da6
     }
 
     @Override
