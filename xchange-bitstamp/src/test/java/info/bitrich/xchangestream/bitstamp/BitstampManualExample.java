--- conflicted
+++ resolved
@@ -52,11 +52,9 @@
             e.printStackTrace();
         }
 
-<<<<<<< HEAD
         subscribe.dispose();
         exchange.disconnect().subscribe(() -> LOG.info("Disconnected from the Exchange"));
-=======
+      
         rateLimiter.shutdown();
->>>>>>> b4427301
     }
 }