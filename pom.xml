<?xml version="1.0" encoding="UTF-8"?>
<project xmlns="http://maven.apache.org/POM/4.0.0" xmlns:xsi="http://www.w3.org/2001/XMLSchema-instance" xsi:schemaLocation="http://maven.apache.org/POM/4.0.0 http://maven.apache.org/xsd/maven-4.0.0.xsd">
    <modelVersion>4.0.0</modelVersion>

    <groupId>com.gruelbox</groupId>
    <artifactId>xchange-stream-parent</artifactId>
    <packaging>pom</packaging>
    <version>4.3.16.4-SNAPSHOT</version>

    <modules>
        <module>xchange-stream-core</module>
        <module>service-pubnub</module>
        <module>service-pusher</module>
        <module>service-netty</module>
        <module>service-wamp</module>
        <module>service-core</module>
<!--
        <module>xchange-bitstamp</module>
        <module>xchange-cexio</module>
        <module>xchange-okcoin</module>
        <module>xchange-poloniex</module>
        <module>xchange-coinmate</module>
-->
        <module>xchange-coinbasepro</module>
        <module>xchange-bitfinex</module>
        <module>xchange-bitmex</module>
<!--
        <module>xchange-poloniex2</module>
        <module>xchange-bitflyer</module>
        <module>xchange-gemini</module>
-->    
        <module>xchange-binance</module>
<!--
        <module>xchange-hitbtc</module>
        <module>xchange-bankera</module>
        <module>xchange-kraken</module>
-->
    </modules>

    <name>Orko xchange-stream Fork</name>
    <description>This is the public fork of xchange-stream used by Orko. It is usually the development
    branch of xchange-stream plus some urgent fixes. Those fixes will be or will have already been
    submitted to xchange-stream as pull requests, but will not have been reviewed yet. It is not
    advised for other projects to track or use this fork. Please use the main project.</description>
    <url>https://github.com/bitrich-info/xchange-stream</url>

    <licenses>
        <license>
            <name>Apache License, Version 2.0</name>
            <url>http://www.apache.org/licenses/LICENSE-2.0.txt</url>
            <distribution>repo</distribution>
        </license>
    </licenses>

    <developers>
        <developer>
            <name>Zdenek Dolezal</name>
            <email>zdenek.dolezal@gmail.com</email>
        </developer>
    </developers>

    <scm>
        <connection>scm:git:git@github.com:gruelbox/xchange-stream.git</connection>
        <developerConnection>scm:git:git@github.com:gruelbox/xchange-stream.git</developerConnection>
        <url>git@github.com:gruelbox/xchange-stream.git</url>
        <tag>HEAD</tag>
    </scm>

    <distributionManagement>
        <snapshotRepository>
            <id>ossrh</id>
            <url>https://oss.sonatype.org/content/repositories/snapshots</url>
        </snapshotRepository>
        <repository>
            <id>ossrh</id>
            <url>https://oss.sonatype.org/service/local/staging/deploy/maven2/</url>
        </repository>
    </distributionManagement>

    <repositories>
        <!-- For XChange SNAPSHOT dependency -->
        <repository>
            <id>sonatype-oss-snapshot</id>
            <snapshots />
            <url>https://oss.sonatype.org/content/repositories/snapshots</url>
        </repository>
    </repositories>

    <properties>
        <xchange.version>4.3.19.2</xchange.version>
        <project.build.sourceEncoding>UTF-8</project.build.sourceEncoding>
        <project.reporting.outputEncoding>UTF-8</project.reporting.outputEncoding>
        <maven.compiler.source>1.8</maven.compiler.source>
        <maven.compiler.target>1.8</maven.compiler.target>
    </properties>

    <dependencyManagement>
        <dependencies>
            <dependency>
                <groupId>com.fasterxml.jackson.core</groupId>
                <artifactId>jackson-databind</artifactId>
                <version>2.9.9</version>
            </dependency>

            <!-- This is introduced by XChange anyway, depending on the implementation used -->
            <dependency>
                <groupId>com.google.guava</groupId>
                <artifactId>guava</artifactId>
                <version>28.1-jre</version>
            </dependency>
        </dependencies>
    </dependencyManagement>

    <dependencies>
        <dependency>
            <groupId>org.slf4j</groupId>
            <artifactId>slf4j-api</artifactId>
            <version>1.7.26</version>
        </dependency>

        <dependency>
            <groupId>io.reactivex.rxjava2</groupId>
            <artifactId>rxjava</artifactId>
            <version>2.2.12</version>
        </dependency>

        <dependency>
            <groupId>org.apache.logging.log4j</groupId>
            <artifactId>log4j-slf4j-impl</artifactId>
            <version>2.12.1</version>
            <scope>test</scope>
        </dependency>

        <dependency>
            <groupId>org.apache.logging.log4j</groupId>
            <artifactId>log4j-core</artifactId>
            <version>2.12.0</version>
            <scope>test</scope>
        </dependency>

        <dependency>
            <groupId>junit</groupId>
            <artifactId>junit</artifactId>
            <version>4.12</version>
            <scope>test</scope>
        </dependency>

        <dependency>
            <groupId>org.mockito</groupId>
            <artifactId>mockito-core</artifactId>
            <version>3.0.0</version>
            <scope>test</scope>
        </dependency>

        <dependency>
            <groupId>org.assertj</groupId>
            <artifactId>assertj-core</artifactId>
            <version>3.13.2</version>
            <scope>test</scope>
        </dependency>
<<<<<<< HEAD
=======

>>>>>>> 5b6e31dd
    </dependencies>

    <build>
        <plugins>
            <plugin>
                <groupId>org.apache.maven.plugins</groupId>
                <artifactId>maven-release-plugin</artifactId>
                <version>2.5.3</version>
            </plugin>
        </plugins>
    </build>
    <profiles>
		<profile>
			<id>release</id>
			<properties>
				<gpg.executable>gpg2</gpg.executable>
 			</properties>
			<activation>
				<property>
					<name>performRelease</name>
					<value>true</value>
				</property>
			</activation>
			<build>
				<plugins>
					<plugin>
						<groupId>org.apache.maven.plugins</groupId>
						<artifactId>maven-gpg-plugin</artifactId>
						<version>1.6</version>
						<executions>
							<execution>
								<id>sign-artifacts</id>
								<phase>verify</phase>
								<goals>
									<goal>sign</goal>
								</goals>
								<configuration>
									<keyname>${gpg.keyname}</keyname>
									<passphraseServerId>${gpg.keyname}</passphraseServerId>
								</configuration>
							</execution>
						</executions>
					</plugin>

					<!-- Generates a source code JAR during package -->
					<plugin>
						<groupId>org.apache.maven.plugins</groupId>
						<artifactId>maven-source-plugin</artifactId>
						<version>3.1.0</version>
						<executions>
							<execution>
								<id>attach-sources</id>
								<goals>
									<goal>jar</goal>
								</goals>
							</execution>
						</executions>
					</plugin>
					<!-- Generates JavaDocs during package -->
					<plugin>
						<groupId>org.apache.maven.plugins</groupId>
						<artifactId>maven-javadoc-plugin</artifactId>
						<version>3.1.0</version>
						<executions>
							<execution>
								<id>attach-javadocs</id>
								<goals>
									<goal>jar</goal>
								</goals>
								<configuration>
									<doclint>none</doclint>
								</configuration>
							</execution>
						</executions>
					</plugin>
					
					<!-- Auto release from OSSRH staging -->
					<plugin>
						<groupId>org.sonatype.plugins</groupId>
						<artifactId>nexus-staging-maven-plugin</artifactId>
						<version>1.6.8</version>
						<extensions>true</extensions>
						<configuration>
							<serverId>ossrh</serverId>
							<nexusUrl>https://oss.sonatype.org/</nexusUrl>
							<autoReleaseAfterClose>true</autoReleaseAfterClose>
						</configuration>
					</plugin>

				</plugins>
			</build>
		</profile>
    </profiles>
</project><|MERGE_RESOLUTION|>--- conflicted
+++ resolved
@@ -158,10 +158,6 @@
             <version>3.13.2</version>
             <scope>test</scope>
         </dependency>
-<<<<<<< HEAD
-=======
-
->>>>>>> 5b6e31dd
     </dependencies>
 
     <build>
