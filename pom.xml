--- conflicted
+++ resolved
@@ -119,7 +119,7 @@
         <dependency>
             <groupId>org.apache.logging.log4j</groupId>
             <artifactId>log4j-slf4j-impl</artifactId>
-            <version>2.6.2</version>
+            <version>2.11.2</version>
             <scope>test</scope>
         </dependency>
 
@@ -162,7 +162,6 @@
         </plugins>
     </build>
     <profiles>
-<<<<<<< HEAD
 		<profile>
 			<id>release</id>
 			<properties>
@@ -199,7 +198,7 @@
 					<plugin>
 						<groupId>org.apache.maven.plugins</groupId>
 						<artifactId>maven-source-plugin</artifactId>
-						<version>3.0.1</version>
+						<version>3.1.0</version>
 						<executions>
 							<execution>
 								<id>attach-sources</id>
@@ -213,7 +212,7 @@
 					<plugin>
 						<groupId>org.apache.maven.plugins</groupId>
 						<artifactId>maven-javadoc-plugin</artifactId>
-						<version>3.0.1</version>
+						<version>3.1.0</version>
 						<executions>
 							<execution>
 								<id>attach-javadocs</id>
@@ -243,73 +242,5 @@
 				</plugins>
 			</build>
 		</profile>
-=======
-        <profile>
-            <id>release</id>
-            <build>
-                <plugins>
-                    <plugin>
-                        <groupId>org.sonatype.plugins</groupId>
-                        <artifactId>nexus-staging-maven-plugin</artifactId>
-                        <version>1.6.8</version>
-                        <extensions>true</extensions>
-                        <configuration>
-                            <serverId>ossrh</serverId>
-                            <nexusUrl>https://oss.sonatype.org/</nexusUrl>
-                            <autoReleaseAfterClose>true</autoReleaseAfterClose>
-                        </configuration>
-                    </plugin>
-
-                    <plugin>
-                        <groupId>org.apache.maven.plugins</groupId>
-                        <artifactId>maven-source-plugin</artifactId>
-                        <version>3.1.0</version>
-                        <executions>
-                            <execution>
-                                <id>attach-sources</id>
-                                <goals>
-                                    <goal>jar-no-fork</goal>
-                                </goals>
-                            </execution>
-                        </executions>
-                    </plugin>
-
-                    <plugin>
-                        <groupId>org.apache.maven.plugins</groupId>
-                        <artifactId>maven-javadoc-plugin</artifactId>
-                        <version>3.1.0</version>
-                        <executions>
-                            <execution>
-                                <id>attach-javadocs</id>
-                                <goals>
-                                    <goal>jar</goal>
-                                </goals>
-                            </execution>
-                        </executions>
-                    </plugin>
-
-                    <plugin>
-                        <groupId>org.apache.maven.plugins</groupId>
-                        <artifactId>maven-gpg-plugin</artifactId>
-                        <version>1.6</version>
-                        <executions>
-                            <execution>
-                                <id>sign-artifacts</id>
-                                <phase>verify</phase>
-                                <goals>
-                                    <goal>sign</goal>
-                                </goals>
-                            </execution>
-                        </executions>
-                        <configuration>
-                            <gpgArguments>
-                                <arg>--no-tty</arg>
-                            </gpgArguments>
-                        </configuration>
-                    </plugin>
-                </plugins>
-            </build>
-        </profile>
->>>>>>> ba238058
     </profiles>
 </project>