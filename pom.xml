<?xml version="1.0" encoding="UTF-8"?>
<project xmlns="http://maven.apache.org/POM/4.0.0" xmlns:xsi="http://www.w3.org/2001/XMLSchema-instance" xsi:schemaLocation="http://maven.apache.org/POM/4.0.0 http://maven.apache.org/xsd/maven-4.0.0.xsd">
    <modelVersion>4.0.0</modelVersion>

    <groupId>com.gruelbox</groupId>
    <artifactId>xchange-stream-parent</artifactId>
    <packaging>pom</packaging>
    <version>4.3.16.2-SNAPSHOT</version>

    <modules>
        <module>xchange-stream-core</module>
        <module>service-pubnub</module>
        <module>service-pusher</module>
        <module>service-netty</module>
        <module>service-wamp</module>
        <module>service-core</module>
        <module>xchange-bitstamp</module>
        <module>xchange-cexio</module>
        <module>xchange-okcoin</module>
        <module>xchange-poloniex</module>
        <module>xchange-coinmate</module>
        <module>xchange-coinbasepro</module>
        <module>xchange-bitfinex</module>
        <module>xchange-bitmex</module>
        <module>xchange-poloniex2</module>
        <module>xchange-bitflyer</module>
        <module>xchange-gemini</module>
        <module>xchange-wex</module>
        <module>xchange-binance</module>
        <module>xchange-hitbtc</module>
    </modules>

    <name>Orko xchange-stream Fork</name>
    <description>This is the public fork of xchange-stream used by Orko. It is usually the development
    branch of xchange-stream plus some urgent fixes. Those fixes will be or will have already been
    submitted to xchange-stream as pull requests, but will not have been reviewed yet. It is not
    advised for other projects to track or use this fork. Please use the main project.</description>
    <url>https://github.com/bitrich-info/xchange-stream</url>

    <licenses>
        <license>
            <name>Apache License, Version 2.0</name>
            <url>http://www.apache.org/licenses/LICENSE-2.0.txt</url>
            <distribution>repo</distribution>
        </license>
    </licenses>

    <developers>
        <developer>
            <name>Zdenek Dolezal</name>
            <email>zdenek.dolezal@gmail.com</email>
        </developer>
    </developers>

    <scm>
        <connection>scm:git:git@github.com:gruelbox/xchange-stream.git</connection>
        <developerConnection>scm:git:git@github.com:gruelbox/xchange-stream.git</developerConnection>
        <url>git@github.com:gruelbox/xchange-stream.git</url>
        <tag>HEAD</tag>
    </scm>

    <distributionManagement>
        <snapshotRepository>
            <id>ossrh</id>
            <url>https://oss.sonatype.org/content/repositories/snapshots</url>
        </snapshotRepository>
        <repository>
            <id>ossrh</id>
            <url>https://oss.sonatype.org/service/local/staging/deploy/maven2/</url>
        </repository>
    </distributionManagement>

    <repositories>
        <!-- For XChange SNAPSHOT dependency -->
        <repository>
            <id>sonatype-oss-snapshot</id>
            <snapshots />
            <url>https://oss.sonatype.org/content/repositories/snapshots</url>
        </repository>
    </repositories>

    <properties>
<<<<<<< HEAD
        <xchange.version>4.3.16.2-SNAPSHOT</xchange.version>
=======
        <xchange.version>4.3.17-SNAPSHOT</xchange.version>
>>>>>>> 1dd746cc
        <project.build.sourceEncoding>UTF-8</project.build.sourceEncoding>
        <project.reporting.outputEncoding>UTF-8</project.reporting.outputEncoding>
        <maven.compiler.source>1.8</maven.compiler.source>
        <maven.compiler.target>1.8</maven.compiler.target>
    </properties>

    <dependencyManagement>
        <dependencies>
            <dependency>
                <groupId>com.fasterxml.jackson.core</groupId>
                <artifactId>jackson-databind</artifactId>
                <version>2.9.8</version>
            </dependency>
            
            <!-- This is introduced by XChange anyway, depending on the implementation used -->
            <dependency>
                <groupId>com.google.guava</groupId>
                <artifactId>guava</artifactId>
                <version>27.0.1-jre</version>
            </dependency>
        </dependencies>
    </dependencyManagement>

    <dependencies>
        <dependency>
            <groupId>org.slf4j</groupId>
            <artifactId>slf4j-api</artifactId>
            <version>1.7.25</version>
        </dependency>

        <dependency>
            <groupId>io.reactivex.rxjava2</groupId>
            <artifactId>rxjava</artifactId>
            <version>2.0.9</version>
        </dependency>

        <dependency>
            <groupId>org.apache.logging.log4j</groupId>
            <artifactId>log4j-slf4j-impl</artifactId>
            <version>2.6.2</version>
            <scope>test</scope>
        </dependency>

        <dependency>
            <groupId>org.apache.logging.log4j</groupId>
            <artifactId>log4j-core</artifactId>
            <version>2.11.0</version>
            <scope>test</scope>
        </dependency>

        <dependency>
            <groupId>junit</groupId>
            <artifactId>junit</artifactId>
            <version>4.12</version>
            <scope>test</scope>
        </dependency>

        <dependency>
            <groupId>org.mockito</groupId>
            <artifactId>mockito-core</artifactId>
            <version>2.18.3</version>
            <scope>test</scope>
        </dependency>

        <dependency>
            <groupId>org.assertj</groupId>
            <artifactId>assertj-core</artifactId>
            <version>3.6.2</version>
            <scope>test</scope>
        </dependency>
        
    </dependencies>

    <build>
        <plugins>
            <plugin>
                <groupId>org.apache.maven.plugins</groupId>
                <artifactId>maven-release-plugin</artifactId>
                <version>2.5.3</version>
            </plugin>
        </plugins>
    </build>
    <profiles>
		<profile>
			<id>release</id>
			<properties>
				<gpg.executable>gpg2</gpg.executable>
 			</properties>
			<activation>
				<property>
					<name>performRelease</name>
					<value>true</value>
				</property>
			</activation>
			<build>
				<plugins>
					<plugin>
						<groupId>org.apache.maven.plugins</groupId>
						<artifactId>maven-gpg-plugin</artifactId>
						<version>1.6</version>
						<executions>
							<execution>
								<id>sign-artifacts</id>
								<phase>verify</phase>
								<goals>
									<goal>sign</goal>
								</goals>
								<configuration>
									<keyname>${gpg.keyname}</keyname>
									<passphraseServerId>${gpg.keyname}</passphraseServerId>
								</configuration>
							</execution>
						</executions>
					</plugin>

					<!-- Generates a source code JAR during package -->
					<plugin>
						<groupId>org.apache.maven.plugins</groupId>
						<artifactId>maven-source-plugin</artifactId>
						<version>3.0.1</version>
						<executions>
							<execution>
								<id>attach-sources</id>
								<goals>
									<goal>jar</goal>
								</goals>
							</execution>
						</executions>
					</plugin>
					<!-- Generates JavaDocs during package -->
					<plugin>
						<groupId>org.apache.maven.plugins</groupId>
						<artifactId>maven-javadoc-plugin</artifactId>
						<version>3.0.1</version>
						<executions>
							<execution>
								<id>attach-javadocs</id>
								<goals>
									<goal>jar</goal>
								</goals>
								<configuration>
									<doclint>none</doclint>
								</configuration>
							</execution>
						</executions>
					</plugin>
					
					<!-- Auto release from OSSRH staging -->
					<plugin>
						<groupId>org.sonatype.plugins</groupId>
						<artifactId>nexus-staging-maven-plugin</artifactId>
						<version>1.6.8</version>
						<extensions>true</extensions>
						<configuration>
							<serverId>ossrh</serverId>
							<nexusUrl>https://oss.sonatype.org/</nexusUrl>
							<autoReleaseAfterClose>true</autoReleaseAfterClose>
						</configuration>
					</plugin>

				</plugins>
			</build>
		</profile>
    </profiles>
</project><|MERGE_RESOLUTION|>--- conflicted
+++ resolved
@@ -80,11 +80,7 @@
     </repositories>
 
     <properties>
-<<<<<<< HEAD
         <xchange.version>4.3.16.2-SNAPSHOT</xchange.version>
-=======
-        <xchange.version>4.3.17-SNAPSHOT</xchange.version>
->>>>>>> 1dd746cc
         <project.build.sourceEncoding>UTF-8</project.build.sourceEncoding>
         <project.reporting.outputEncoding>UTF-8</project.reporting.outputEncoding>
         <maven.compiler.source>1.8</maven.compiler.source>
