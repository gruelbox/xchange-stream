--- conflicted
+++ resolved
@@ -2,14 +2,9 @@
 
 import info.bitrich.xchangestream.service.ConnectableService;
 import info.bitrich.xchangestream.service.netty.NettyStreamingService;
-<<<<<<< HEAD
-
-=======
 import io.netty.channel.ChannelHandlerContext;
->>>>>>> c1c9050a
 import io.reactivex.Completable;
 import io.reactivex.Observable;
-
 import org.knowm.xchange.Exchange;
 import org.knowm.xchange.ExchangeSpecification;
 import org.knowm.xchange.exceptions.NotYetImplementedForExchangeException;
@@ -64,9 +59,6 @@
     }
 
     /**
-<<<<<<< HEAD
-     * Returns service that can be used to access streaming market data.
-=======
      * Observable for disconnection event.
      *
      * @return Observable with the exception during reconnection.
@@ -90,11 +82,9 @@
     }
 
     /**
-     * Returns service that can be used to access market data.
->>>>>>> c1c9050a
+     * Returns service that can be used to access streaming market data.
      */
     StreamingMarketDataService getStreamingMarketDataService();
-
 
     /**
      * Returns service that can be used to access streaming account data.
@@ -117,7 +107,7 @@
      */
     void useCompressedMessages(boolean compressedMessages);
 
-    default void applyStreamingSpecification(ExchangeSpecification exchangeSpec, NettyStreamingService<?> streamingService){
+    default void applyStreamingSpecification(ExchangeSpecification exchangeSpec, NettyStreamingService streamingService){
         streamingService.setSocksProxyHost((String) exchangeSpec.getExchangeSpecificParametersItem(SOCKS_PROXY_HOST));
         streamingService.setSocksProxyPort((Integer) exchangeSpec.getExchangeSpecificParametersItem(SOCKS_PROXY_PORT));
         streamingService.setBeforeConnectionHandler((Runnable) exchangeSpec.getExchangeSpecificParametersItem(ConnectableService.BEFORE_CONNECTION_HANDLER));
