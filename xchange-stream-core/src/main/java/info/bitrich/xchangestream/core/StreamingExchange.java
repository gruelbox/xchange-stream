package info.bitrich.xchangestream.core;

<<<<<<< HEAD
import info.bitrich.xchangestream.service.ConnectableService;
import info.bitrich.xchangestream.service.netty.NettyStreamingService;
=======
import io.netty.channel.ChannelHandlerContext;
>>>>>>> 307d79ad
import io.reactivex.Completable;
import io.reactivex.Observable;
import org.knowm.xchange.Exchange;
import org.knowm.xchange.exceptions.NotYetImplementedForExchangeException;
<<<<<<< HEAD
import org.knowm.xchange.ExchangeSpecification;
=======
>>>>>>> 307d79ad

public interface StreamingExchange extends Exchange {
    String USE_SANDBOX = "Use_Sandbox";
    String ACCEPT_ALL_CERITICATES = "Accept_All_Ceriticates";
    String ENABLE_LOGGING_HANDLER = "Enable_Logging_Handler";
    String SOCKS_PROXY_HOST = "SOCKS_Proxy_Host";
    String SOCKS_PROXY_PORT = "SOCKS_Proxy_Port";

    /**
     * Connects to the WebSocket API of the exchange.
     *
     * @param args Product subscription is used only in certain exchanges where you need to specify subscriptions during the connect phase.
     * @return {@link Completable} that completes upon successful connection.
     */
    Completable connect(ProductSubscription... args);

    /**
     * Disconnect from the WebSocket API.
     *
     * @return {@link Completable} that completes upon successful disconnect.
     */
    Completable disconnect();

    /**
     * Checks whether connection to the exchange is alive.
     *
     * @return true if connection is open, otherwise false.
     */
    boolean isAlive();

    /**
<<<<<<< HEAD
=======
     * Observable for disconnection event.
     *
     * @return Observable with the exception during reconnection.
     */
    default Observable<ChannelHandlerContext> disconnectObservable() {
        throw new NotYetImplementedForExchangeException();
    }

    /**
>>>>>>> 307d79ad
     * Observable for reconnection failure event.
     * When this happens, it usually indicates that the server or the network is down.
     *
     * @return Observable with the exception during reconnection.
     */
    default Observable<Throwable> reconnectFailure() {
        throw new NotYetImplementedForExchangeException();
    }

    /**
<<<<<<< HEAD
     * Observable for connection success event.
     * When this happens, it usually indicates that the server or the network is down.
     *
     * @return Observable with the exception during reconnection.
     */
    default Observable<Object> connectionSuccess() {
=======
     * Observable for message delay measure.
     * Every time when the client received a message with a timestamp, the delay time is calculated and pushed to subscribers.
     *
     * @return Observable with the message delay measure.
     */
    default Observable<Long> messageDelay() {
        throw new NotYetImplementedForExchangeException();
    }

    default void resubscribeChannels() {
>>>>>>> 307d79ad
        throw new NotYetImplementedForExchangeException();
    }

    /**
     * Returns service that can be used to access market data.
     */
    StreamingMarketDataService getStreamingMarketDataService();


    /**
     * Set whether or not to enable compression handler.
     *
     * @param compressedMessages Defaults to false
     */
    void useCompressedMessages(boolean compressedMessages);

    default void applyStreamingSpecification(ExchangeSpecification exchangeSpec, NettyStreamingService streamingService){
        streamingService.setSocksProxyHost((String) exchangeSpec.getExchangeSpecificParametersItem(SOCKS_PROXY_HOST));
        streamingService.setSocksProxyPort((Integer) exchangeSpec.getExchangeSpecificParametersItem(SOCKS_PROXY_PORT));
        streamingService.setBeforeConnectionHandler((Runnable) exchangeSpec.getExchangeSpecificParametersItem(ConnectableService.BEFORE_CONNECTION_HANDLER));

        Boolean accept_all_ceriticates = (Boolean) exchangeSpec.getExchangeSpecificParametersItem(ACCEPT_ALL_CERITICATES);
        if (accept_all_ceriticates != null && accept_all_ceriticates) {
            streamingService.setAcceptAllCertificates(true);
        }

        Boolean enable_logging_handler = (Boolean) exchangeSpec.getExchangeSpecificParametersItem(ENABLE_LOGGING_HANDLER);
        if (enable_logging_handler != null && enable_logging_handler) {
            streamingService.setEnableLoggingHandler(true);
        }
    }

}<|MERGE_RESOLUTION|>--- conflicted
+++ resolved
@@ -1,19 +1,13 @@
 package info.bitrich.xchangestream.core;
 
-<<<<<<< HEAD
 import info.bitrich.xchangestream.service.ConnectableService;
 import info.bitrich.xchangestream.service.netty.NettyStreamingService;
-=======
 import io.netty.channel.ChannelHandlerContext;
->>>>>>> 307d79ad
 import io.reactivex.Completable;
 import io.reactivex.Observable;
 import org.knowm.xchange.Exchange;
+import org.knowm.xchange.ExchangeSpecification;
 import org.knowm.xchange.exceptions.NotYetImplementedForExchangeException;
-<<<<<<< HEAD
-import org.knowm.xchange.ExchangeSpecification;
-=======
->>>>>>> 307d79ad
 
 public interface StreamingExchange extends Exchange {
     String USE_SANDBOX = "Use_Sandbox";
@@ -45,18 +39,6 @@
     boolean isAlive();
 
     /**
-<<<<<<< HEAD
-=======
-     * Observable for disconnection event.
-     *
-     * @return Observable with the exception during reconnection.
-     */
-    default Observable<ChannelHandlerContext> disconnectObservable() {
-        throw new NotYetImplementedForExchangeException();
-    }
-
-    /**
->>>>>>> 307d79ad
      * Observable for reconnection failure event.
      * When this happens, it usually indicates that the server or the network is down.
      *
@@ -67,14 +49,25 @@
     }
 
     /**
-<<<<<<< HEAD
      * Observable for connection success event.
      * When this happens, it usually indicates that the server or the network is down.
      *
      * @return Observable with the exception during reconnection.
      */
     default Observable<Object> connectionSuccess() {
-=======
+        throw new NotYetImplementedForExchangeException();
+    }
+
+    /**
+     * Observable for disconnection event.
+     *
+     * @return Observable with the exception during reconnection.
+     */
+    default Observable<ChannelHandlerContext> disconnectObservable() {
+        throw new NotYetImplementedForExchangeException();
+    }
+
+    /**
      * Observable for message delay measure.
      * Every time when the client received a message with a timestamp, the delay time is calculated and pushed to subscribers.
      *
@@ -85,7 +78,6 @@
     }
 
     default void resubscribeChannels() {
->>>>>>> 307d79ad
         throw new NotYetImplementedForExchangeException();
     }
 
