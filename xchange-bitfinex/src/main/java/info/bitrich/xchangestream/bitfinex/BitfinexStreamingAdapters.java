package info.bitrich.xchangestream.bitfinex;

import com.fasterxml.jackson.databind.JsonNode;

import info.bitrich.xchangestream.bitfinex.dto.BitfinexWebSocketAuthBalance;
import info.bitrich.xchangestream.bitfinex.dto.BitfinexWebSocketAuthOrder;
import info.bitrich.xchangestream.bitfinex.dto.BitfinexWebSocketAuthPreTrade;
import info.bitrich.xchangestream.bitfinex.dto.BitfinexWebSocketAuthTrade;

import io.reactivex.annotations.Nullable;

import org.knowm.xchange.bitfinex.v1.BitfinexAdapters;
import org.knowm.xchange.bitfinex.v1.BitfinexOrderType;
import org.knowm.xchange.bitfinex.v1.dto.trade.BitfinexOrderStatusResponse;
import org.knowm.xchange.currency.Currency;
import org.knowm.xchange.dto.Order;
import org.knowm.xchange.dto.Order.OrderType;
import org.knowm.xchange.dto.account.Balance;
import org.knowm.xchange.dto.trade.OpenOrders;
import org.knowm.xchange.dto.trade.UserTrade;
import org.knowm.xchange.utils.DateUtils;
import org.slf4j.Logger;
import org.slf4j.LoggerFactory;

import java.math.BigDecimal;
import java.util.stream.Stream;

import static java.util.stream.StreamSupport.stream;
import static org.knowm.xchange.dto.Order.OrderType.ASK;
import static org.knowm.xchange.dto.Order.OrderType.BID;

class BitfinexStreamingAdapters {

    private static final Logger LOG = LoggerFactory.getLogger(BitfinexStreamingAdapters.class);

    private static final BigDecimal THOUSAND = new BigDecimal(1000);


    @Nullable
    static BitfinexWebSocketAuthPreTrade adaptPreTrade(JsonNode preTrade) {
        if (preTrade.size() < 12) {
            LOG.error("addPreTrade unexpected record size={}, record={}", preTrade.size(), preTrade.toString());
            return null;
        }
        long id = preTrade.get(0).longValue();
        String pair = preTrade.get(1).textValue();
        long mtsCreate = preTrade.get(2).longValue();
        long orderId = preTrade.get(3).longValue();
        BigDecimal execAmount = preTrade.get(4).decimalValue();
        BigDecimal execPrice = preTrade.get(5).decimalValue();
        String orderType = preTrade.get(6).textValue();
        BigDecimal orderPrice = preTrade.get(7).decimalValue();
        int maker = preTrade.get(8).intValue();
        BitfinexWebSocketAuthPreTrade preTradeObject = new BitfinexWebSocketAuthPreTrade(id, pair, mtsCreate, orderId,
                execAmount, execPrice, orderType, orderPrice, maker);
        LOG.debug("New pre trade: {}", preTradeObject);
        return preTradeObject;
    }

    @Nullable
    static BitfinexWebSocketAuthTrade adaptTrade(JsonNode trade) {
        if (trade.size() < 11) {
            LOG.error("addTrade unexpected record size={}, record={}", trade.size(), trade.toString());
            return null;
        }
        long id = trade.get(0).longValue();
        String pair = trade.get(1).textValue();
        long mtsCreate = trade.get(2).longValue();
        long orderId = trade.get(3).longValue();
        BigDecimal execAmount = trade.get(4).decimalValue();
        BigDecimal execPrice = trade.get(5).decimalValue();
        String orderType = trade.get(6).textValue();
        BigDecimal orderPrice = trade.get(7).decimalValue();
        int maker = trade.get(8).intValue();
        BigDecimal fee = trade.get(9).decimalValue();
        String currency = trade.get(10).textValue();
        BitfinexWebSocketAuthTrade tradeObject = new BitfinexWebSocketAuthTrade(
                id, pair, mtsCreate, orderId, execAmount, execPrice, orderType, orderPrice, maker, fee, currency
        );
        LOG.debug("New trade: {}", tradeObject);
        return tradeObject;
    }

    static Stream<BitfinexWebSocketAuthOrder> adaptOrders(JsonNode orders) {
        Iterable<JsonNode> iterator = () -> orders.iterator();
        return stream(iterator.spliterator(), false)
                .filter(o -> o.size() >= 32)
                .map(BitfinexStreamingAdapters::createOrderObject)
                .peek(o -> LOG.debug("New order: {}", o));
    }

    @Nullable
    static BitfinexWebSocketAuthOrder adaptOrder(JsonNode order) {
        BitfinexWebSocketAuthOrder orderObject = createOrderObject(order);
        if (orderObject == null) {
            return null;
        }
        LOG.debug("Updated order: {}", orderObject);
        return orderObject;
    }

    @Nullable
    static BitfinexWebSocketAuthBalance adaptBalance(JsonNode balance) {
        BitfinexWebSocketAuthBalance balanceObject = createBalanceObject(balance);
        if (balanceObject == null) {
            return null;
        }
        LOG.debug("Balance: {}", balanceObject);
        return balanceObject;
    }

    static Stream<BitfinexWebSocketAuthBalance> adaptBalances(JsonNode balances) {
        Iterable<JsonNode> iterator = () -> balances.iterator();
        return stream(iterator.spliterator(), false)
                .filter(o -> o.size() >= 5)
                .map(BitfinexStreamingAdapters::createBalanceObject)
                .peek(o -> LOG.debug("Balance: {}", o));
    }

    @Nullable
    static private BitfinexWebSocketAuthBalance createBalanceObject(JsonNode balance) {
        if (balance.size() < 5) {
            LOG.error("createBalanceObject unexpected record size={}, record={}", balance.size(), balance.toString());
            return null;
        }

        String walletType = balance.get(0).textValue();
        String currency = balance.get(1).textValue();
        BigDecimal balanceValue = balance.get(2).decimalValue();
        BigDecimal unsettledInterest = balance.get(3).decimalValue();
        BigDecimal balanceAvailable = balance.get(4).asText().equals("null") ? null : balance.get(4).decimalValue();

        return new BitfinexWebSocketAuthBalance(walletType, currency, balanceValue, unsettledInterest, balanceAvailable);
    }

    @Nullable
    static private BitfinexWebSocketAuthOrder createOrderObject(JsonNode order) {
        if (order.size() < 32) {
            LOG.error("createOrderObject unexpected record size={}, record={}", order.size(), order.toString());
            return null;
        }

        long id = order.get(0).longValue();
        long groupId = order.get(1).longValue();
        long cid = order.get(2).longValue();
        String symbol = order.get(3).textValue();
        long mtsCreate = order.get(4).longValue();
        long mtsUpdate = order.get(5).longValue();
        BigDecimal amount = order.get(6).decimalValue();
        BigDecimal amountOrig = order.get(7).decimalValue();
        String type = order.get(8).textValue();
        String typePrev = order.get(9).textValue();
        int flags = order.get(12).intValue();
        String orderStatus = order.get(13).textValue();
        BigDecimal price = order.get(16).decimalValue();
        BigDecimal priceAvg = order.get(17).decimalValue();
        BigDecimal priceTrailing = order.get(18).decimalValue();
        BigDecimal priceAuxLimit = order.get(19).decimalValue();
        long placedId = order.get(25).longValue();

        return new BitfinexWebSocketAuthOrder(
                id, groupId, cid, symbol, mtsCreate, mtsUpdate, amount, amountOrig,
                type, typePrev, orderStatus, price, priceAvg, priceTrailing,
                priceAuxLimit, placedId, flags
        );
    }

    private static BitfinexOrderType adaptV2OrderTypeToV1(String orderType) {
        switch(orderType) {
            case "LIMIT": return BitfinexOrderType.MARGIN_LIMIT;
            case "MARKET": return BitfinexOrderType.MARGIN_MARKET;
            case "STOP": return BitfinexOrderType.MARGIN_STOP;
            case "TRAILING STOP": return BitfinexOrderType.MARGIN_TRAILING_STOP;
            case "EXCHANGE MARKET": return BitfinexOrderType.MARKET;
            case "EXCHANGE LIMIT": return BitfinexOrderType.LIMIT;
            case "EXCHANGE STOP": return BitfinexOrderType.STOP;
            case "EXCHANGE TRAILING STOP": return BitfinexOrderType.TRAILING_STOP;
            case "FOK": return BitfinexOrderType.MARGIN_FILL_OR_KILL;
            case "EXCHANGE FOK": return BitfinexOrderType.FILL_OR_KILL;
            default: return BitfinexOrderType.LIMIT; // Safe fallback
        }
    }

    private static String adaptV2SymbolToV1(String symbol) {
        return symbol.substring(1);
    }

    /**
     * We adapt the websocket message to what we expect from the V1 REST API, so that
     * we don't re-implement the complex logic which works out whether we need
     * limit orders, stop orders, market orders etc.
     */
    private static BitfinexOrderStatusResponse adaptOrderToRestResponse(BitfinexWebSocketAuthOrder authOrder) {
        int signum = authOrder.getAmountOrig().signum();
        return new BitfinexOrderStatusResponse(
            authOrder.getId(),
            adaptV2SymbolToV1(authOrder.getSymbol()),
            authOrder.getPrice(),
            authOrder.getPriceAvg(),
            signum > 0 ? "buy" : "sell",
            adaptV2OrderTypeToV1(authOrder.getType()).getValue(),
            new BigDecimal(authOrder.getMtsCreate()).divide(THOUSAND),
            "ACTIVE".equals(authOrder.getOrderStatus()),
            "CANCELED".equals(authOrder.getOrderStatus()),
            false, //wasForced,
            signum >= 0 ? authOrder.getAmountOrig() : authOrder.getAmountOrig().negate(),
            signum >= 0 ? authOrder.getAmount() : authOrder.getAmount().negate(),
            signum >= 0
                ? authOrder.getAmountOrig().subtract(authOrder.getAmount())
                : authOrder.getAmountOrig().subtract(authOrder.getAmount()).negate()
        );
    }

    static Order adaptOrder(BitfinexWebSocketAuthOrder authOrder) {
        BitfinexOrderStatusResponse[] orderStatus = { adaptOrderToRestResponse(authOrder)};
        OpenOrders orders = BitfinexAdapters.adaptOrders(orderStatus);
        if (orders.getOpenOrders().isEmpty()) {
            if (orders.getHiddenOrders().isEmpty()) {
                throw new IllegalStateException("No order in message");
            }
            return orders.getHiddenOrders().get(0);
        }
        return orders.getOpenOrders().get(0);
    }

    static UserTrade adaptUserTrade(BitfinexWebSocketAuthTrade authTrade) {
<<<<<<< HEAD
        OrderType orderType = authTrade.getOrderType().equalsIgnoreCase("buy") ? ASK : BID;
=======
>>>>>>> fa7231c2
        return new UserTrade.Builder()
            .currencyPair(BitfinexAdapters.adaptCurrencyPair(adaptV2SymbolToV1(authTrade.getPair())))
            .feeAmount(authTrade.getFee().abs())
            .feeCurrency(Currency.getInstance(authTrade.getFeeCurrency()))
            .id(Long.toString(authTrade.getId()))
            .orderId(Long.toString(authTrade.getOrderId()))
            .originalAmount(authTrade.getExecAmount().abs())
            .price(authTrade.getExecPrice())
            .timestamp(DateUtils.fromMillisUtc(authTrade.getMtsCreate()))
<<<<<<< HEAD
            .type(orderType)
=======
            .type(authTrade.getExecAmount().signum() == 1 ? BID : ASK)
>>>>>>> fa7231c2
            .build();
    }

    static Balance adaptBalance(BitfinexWebSocketAuthBalance authBalance) {
        return new Balance(
            Currency.getInstance(authBalance.getCurrency()),
            authBalance.getBalance(),
            authBalance.getBalanceAvailable()
        );
    }
}<|MERGE_RESOLUTION|>--- conflicted
+++ resolved
@@ -224,10 +224,6 @@
     }
 
     static UserTrade adaptUserTrade(BitfinexWebSocketAuthTrade authTrade) {
-<<<<<<< HEAD
-        OrderType orderType = authTrade.getOrderType().equalsIgnoreCase("buy") ? ASK : BID;
-=======
->>>>>>> fa7231c2
         return new UserTrade.Builder()
             .currencyPair(BitfinexAdapters.adaptCurrencyPair(adaptV2SymbolToV1(authTrade.getPair())))
             .feeAmount(authTrade.getFee().abs())
@@ -237,11 +233,7 @@
             .originalAmount(authTrade.getExecAmount().abs())
             .price(authTrade.getExecPrice())
             .timestamp(DateUtils.fromMillisUtc(authTrade.getMtsCreate()))
-<<<<<<< HEAD
-            .type(orderType)
-=======
             .type(authTrade.getExecAmount().signum() == 1 ? BID : ASK)
->>>>>>> fa7231c2
             .build();
     }
 
