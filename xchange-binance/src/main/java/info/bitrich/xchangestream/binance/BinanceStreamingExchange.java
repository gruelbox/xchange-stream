package info.bitrich.xchangestream.binance;

import info.bitrich.xchangestream.binance.BinanceUserDataChannel.NoActiveChannelException;
import info.bitrich.xchangestream.core.ProductSubscription;
import info.bitrich.xchangestream.core.StreamingExchange;
<<<<<<< HEAD
=======
import info.bitrich.xchangestream.util.Events;
>>>>>>> fa7231c2

import io.reactivex.Completable;
import io.reactivex.Observable;

import si.mazi.rescu.RestProxyFactory;

import org.knowm.xchange.binance.BinanceAuthenticated;
import org.knowm.xchange.binance.BinanceExchange;
import org.knowm.xchange.binance.service.BinanceMarketDataService;
import org.knowm.xchange.currency.CurrencyPair;
import org.knowm.xchange.service.BaseExchangeService;
import org.slf4j.Logger;
import org.slf4j.LoggerFactory;

import java.util.ArrayList;
import java.util.List;
import java.util.stream.Collectors;
import java.util.stream.Stream;

public class BinanceStreamingExchange extends BinanceExchange implements StreamingExchange {

    private static final Logger LOG = LoggerFactory.getLogger(BinanceStreamingExchange.class);
    private static final String API_BASE_URI = "wss://stream.binance.com:9443/";

    private BinanceStreamingService streamingService;
    private BinanceUserDataStreamingService userDataStreamingService;

    private BinanceStreamingMarketDataService streamingMarketDataService;
    private BinanceStreamingAccountService streamingAccountService;
    private BinanceStreamingTradeService streamingTradeService;

    private BinanceUserDataChannel userDataChannel;
    private Runnable onApiCall;

    @Override
    protected void initServices() {
        super.initServices();
        this.onApiCall = Events.onApiCall(exchangeSpecification);
    }

    /**
     * Binance streaming API expects connections to multiple channels to be defined at connection time. To define the channels for this
     * connection pass a `ProductSubscription` in at connection time.
     *
     * @param args A single `ProductSubscription` to define the subscriptions required to be available during this connection.
     * @return A completable which fulfils once connection is complete.
     */
    @Override
    public Completable connect(ProductSubscription... args) {
        if (args == null || args.length == 0) {
            throw new IllegalArgumentException("Subscriptions must be made at connection time");
        }
        if (streamingService != null) {
            throw new UnsupportedOperationException("Exchange only handles a single connection - disconnect the current connection.");
        }

        ProductSubscription subscriptions = args[0];
        streamingService = createStreamingService(subscriptions);

        List<Completable> completables = new ArrayList<>();

        if (subscriptions.hasUnauthenticated()) {
            completables.add(streamingService.connect());
        }

        if (subscriptions.hasAuthenticated()) {
            if (exchangeSpecification.getApiKey() == null) {
                throw new IllegalArgumentException("API key required for authenticated streams");
            }

            LOG.info("Connecting to authenticated web socket");
            BinanceAuthenticated binance = RestProxyFactory.createProxy(
                BinanceAuthenticated.class,
                getExchangeSpecification().getSslUri(),
                new BaseExchangeService<BinanceExchange>(this) {}.getClientConfig()
            );
            userDataChannel = new BinanceUserDataChannel(binance, exchangeSpecification.getApiKey(), onApiCall);
            try {
                completables.add(createAndConnectUserDataService(userDataChannel.getListenKey()));
            } catch (NoActiveChannelException e) {
                throw new IllegalStateException("Failed to establish user data channel", e);
            }
        }

<<<<<<< HEAD
        streamingMarketDataService = new BinanceStreamingMarketDataService(streamingService, (BinanceMarketDataService) marketDataService);
        streamingAccountService = new BinanceStreamingAccountService(userDataStreamingService);
        streamingTradeService = new BinanceStreamingTradeService(userDataStreamingService);

=======
        streamingMarketDataService = new BinanceStreamingMarketDataService(streamingService, (BinanceMarketDataService) marketDataService, onApiCall);
        streamingAccountService = new BinanceStreamingAccountService(userDataStreamingService);
        streamingTradeService = new BinanceStreamingTradeService(userDataStreamingService);
>>>>>>> fa7231c2

        return Completable.concat(completables)
            .doOnComplete(() -> streamingMarketDataService.openSubscriptions(subscriptions))
            .doOnComplete(() -> streamingAccountService.openSubscriptions())
            .doOnComplete(() -> streamingTradeService.openSubscriptions());
    }

    private Completable createAndConnectUserDataService(String listenKey) {
        userDataStreamingService = BinanceUserDataStreamingService.create(listenKey);
        return userDataStreamingService.connect().doOnComplete(() -> {
            LOG.info("Connected to authenticated web socket");
            userDataChannel.onChangeListenKey(newListenKey -> {
                userDataStreamingService.disconnect().doOnComplete(() -> {
                    createAndConnectUserDataService(newListenKey).doOnComplete(() -> {
                        streamingAccountService.setUserDataStreamingService(userDataStreamingService);
                        streamingTradeService.setUserDataStreamingService(userDataStreamingService);
                    });
                });
            });
        });
    }

    @Override
    public Completable disconnect() {
        List<Completable> completables = new ArrayList<>();
        completables.add(streamingService.disconnect());
        streamingService = null;
        if (userDataStreamingService != null) {
            completables.add(userDataStreamingService.disconnect());
            userDataStreamingService = null;
        }
        if (userDataChannel != null) {
            userDataChannel.close();
            userDataChannel = null;
        }
        streamingMarketDataService = null;
        return Completable.concat(completables);
    }

    @Override
    public boolean isAlive() {
        return streamingService!= null && streamingService.isSocketOpen();
    }

    @Override
    public Observable<Throwable> reconnectFailure() {
        return streamingService.subscribeReconnectFailure();
    }

    @Override
    public Observable<Object> connectionSuccess() {
        return streamingService.subscribeConnectionSuccess();
    }

    @Override
    public BinanceStreamingMarketDataService getStreamingMarketDataService() {
        return streamingMarketDataService;
    }

    @Override
    public BinanceStreamingAccountService getStreamingAccountService() {
        return streamingAccountService;
    }

    @Override
    public BinanceStreamingTradeService getStreamingTradeService() {
        return streamingTradeService;
    }

    private BinanceStreamingService createStreamingService(ProductSubscription subscription) {
        String path = API_BASE_URI + "stream?streams=" + buildSubscriptionStreams(subscription);
        return new BinanceStreamingService(path, subscription);
    }

    public static String buildSubscriptionStreams(ProductSubscription subscription) {
        return Stream.of(buildSubscriptionStrings(subscription.getTicker(), "ticker"),
                buildSubscriptionStrings(subscription.getOrderBook(), "depth"),
                buildSubscriptionStrings(subscription.getTrades(), "trade"))
                    .filter(s -> !s.isEmpty())
                    .collect(Collectors.joining("/"));
    }

    private static String buildSubscriptionStrings(List<CurrencyPair> currencyPairs, String subscriptionType) {
        return subscriptionStrings(currencyPairs).map( s -> s + "@" + subscriptionType).collect(Collectors.joining("/"));
    }

    private static Stream<String> subscriptionStrings(List<CurrencyPair> currencyPairs) {
        return currencyPairs.stream()
                .map(pair -> String.join("", pair.toString().split("/")).toLowerCase());
    }

    @Override
    public void useCompressedMessages(boolean compressedMessages) { streamingService.useCompressedMessages(compressedMessages); }

}
<|MERGE_RESOLUTION|>--- conflicted
+++ resolved
@@ -3,10 +3,7 @@
 import info.bitrich.xchangestream.binance.BinanceUserDataChannel.NoActiveChannelException;
 import info.bitrich.xchangestream.core.ProductSubscription;
 import info.bitrich.xchangestream.core.StreamingExchange;
-<<<<<<< HEAD
-=======
 import info.bitrich.xchangestream.util.Events;
->>>>>>> fa7231c2
 
 import io.reactivex.Completable;
 import io.reactivex.Observable;
@@ -91,16 +88,9 @@
             }
         }
 
-<<<<<<< HEAD
-        streamingMarketDataService = new BinanceStreamingMarketDataService(streamingService, (BinanceMarketDataService) marketDataService);
-        streamingAccountService = new BinanceStreamingAccountService(userDataStreamingService);
-        streamingTradeService = new BinanceStreamingTradeService(userDataStreamingService);
-
-=======
         streamingMarketDataService = new BinanceStreamingMarketDataService(streamingService, (BinanceMarketDataService) marketDataService, onApiCall);
         streamingAccountService = new BinanceStreamingAccountService(userDataStreamingService);
         streamingTradeService = new BinanceStreamingTradeService(userDataStreamingService);
->>>>>>> fa7231c2
 
         return Completable.concat(completables)
             .doOnComplete(() -> streamingMarketDataService.openSubscriptions(subscriptions))
