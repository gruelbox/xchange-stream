--- conflicted
+++ resolved
@@ -70,11 +70,7 @@
                 .subscribe(trade -> LOG.info("User trade: {}", trade));
             balances = exchange.getStreamingAccountService()
                 .getBalanceChanges()
-<<<<<<< HEAD
-                .subscribe(trade -> LOG.info("Balance: {}", trade));
-=======
                 .subscribe(trade -> LOG.info("Balance: {}", trade), e -> LOG.error("Error in balance stream", e));
->>>>>>> fa7231c2
 
             // Level 2 (exchange-specific) APIs
             executionReports = exchange.getStreamingTradeService()
